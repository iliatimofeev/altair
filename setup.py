LONG_DESCRIPTION = """
Altair: A declarative statistical visualization library for Python.

http://altair-viz.github.io/

This package provides a Python API for building statistical visualizations
in a declarative manner. This API contains no actual visualization rendering
code, but instead emits JSON data structures following the `Vega-Lite`_
specification. For convenience, Altair can optionally use `ipyvega`_ to
seamlessly display client-side renderings in the Jupyter notebook.

.. image:: https://raw.githubusercontent.com/altair-viz/altair/master/images/cars.png

Please note that if you wish to use altair in the Jupyter Notebook, the
`ipyvega`_ notebook extension must be enabled as follows::

    $ pip install altair
    $ pip install --upgrade notebook
    $ jupyter nbextension install --sys-prefix --py vega

See the `Altair Documentation`_ for tutorials, detailed installation
instructions, and examples.
See the `Altair Github Repository`_ for issues, bug reports, and contributions.

.. _Altair Github Repository: http://github.com/altair-viz/altair/
.. _Altair Documentation: http://altair-viz.github.io/
.. _Vega-Lite: https://github.com/vega/vega-lite
.. _ipyvega: https://github.com/vega/ipyvega
"""

import io
import os
import re

try:
    from setuptools import setup
except ImportError:
    from distutils.core import setup

#==============================================================================
# Utilities
#==============================================================================

def read(path, encoding='utf-8'):
    path = os.path.join(os.path.dirname(__file__), path)
    with io.open(path, encoding=encoding) as fp:
        return fp.read()


def get_install_requirements(path):
    content = read(path)
    return [
        req
        for req in content.split("\n")
        if req != '' and not req.startswith('#')
    ]


def version(path):
    """Obtain the packge version from a python file e.g. pkg/__init__.py

    See <https://packaging.python.org/en/latest/single_source_version.html>.
    """
    version_file = read(path)
    version_match = re.search(r"""^__version__ = ['"]([^'"]*)['"]""",
                              version_file, re.M)
    if version_match:
        return version_match.group(1)
    raise RuntimeError("Unable to find version string.")

HERE = os.path.abspath(os.path.dirname(__file__))

# From https://github.com/jupyterlab/jupyterlab/blob/master/setupbase.py, BSD licensed
def find_packages(top=HERE):
    """
    Find all of the packages.
    """
    packages = []
    for d, dirs, _ in os.walk(top, followlinks=True):
        if os.path.exists(os.path.join(d, '__init__.py')):
            packages.append(os.path.relpath(d, top).replace(os.path.sep, '.'))
        elif d != top:
            # Do not look for packages in subfolders if current is not a package
            dirs[:] = []
    return packages

#==============================================================================
# Variables
#==============================================================================



DESCRIPTION         = "Altair: A declarative statistical visualization library for Python."
NAME                = "altair"
PACKAGES            = find_packages()
PACKAGE_DATA        = {'altair': [
                                  'vega/v2/schema/*.json',
                                  'vega/v3/schema/*.json',
                                  'vegalite/v1/schema/*.json',
                                  'vegalite/v2/schema/*.json'
                                  ]
                      }
<<<<<<< HEAD
AUTHOR              = "Brian E. Granger & Jake VanderPlas"
=======
AUTHOR              = "Brian E. Granger / Jake VanderPlas"
>>>>>>> 8faf4758
AUTHOR_EMAIL        = "jakevdp@gmail.com"
URL                 = 'http://altair-viz.github.io'
DOWNLOAD_URL        = 'http://github.com/altair-viz/altair/'
LICENSE             = 'BSD 3-clause'
INSTALL_REQUIRES    = get_install_requirements("requirements.txt")
DEV_REQUIRES        = get_install_requirements("requirements_dev.txt")
VERSION             = version('altair/__init__.py')


setup(name=NAME,
      version=VERSION,
      description=DESCRIPTION,
      long_description=LONG_DESCRIPTION,
      author=AUTHOR,
      author_email=AUTHOR_EMAIL,
      url=URL,
      download_url=DOWNLOAD_URL,
      license=LICENSE,
      packages=PACKAGES,
      package_data=PACKAGE_DATA,
      install_requires=INSTALL_REQUIRES,
      extras_require={
        'dev': DEV_REQUIRES
      },
      classifiers=[
        'Development Status :: 5 - Production/Stable',
        'Environment :: Console',
        'Intended Audience :: Science/Research',
        'License :: OSI Approved :: BSD License',
        'Natural Language :: English',
        'Programming Language :: Python :: 2.7',
        'Programming Language :: Python :: 3.4',
        'Programming Language :: Python :: 3.5',
        'Programming Language :: Python :: 3.6'],
     )<|MERGE_RESOLUTION|>--- conflicted
+++ resolved
@@ -100,11 +100,7 @@
                                   'vegalite/v2/schema/*.json'
                                   ]
                       }
-<<<<<<< HEAD
-AUTHOR              = "Brian E. Granger & Jake VanderPlas"
-=======
 AUTHOR              = "Brian E. Granger / Jake VanderPlas"
->>>>>>> 8faf4758
 AUTHOR_EMAIL        = "jakevdp@gmail.com"
 URL                 = 'http://altair-viz.github.io'
 DOWNLOAD_URL        = 'http://github.com/altair-viz/altair/'
